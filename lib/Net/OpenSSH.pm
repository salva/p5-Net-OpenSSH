--- conflicted
+++ resolved
@@ -1,10 +1,6 @@
 package Net::OpenSSH;
 
-<<<<<<< HEAD
-our $VERSION = '0.71_02';
-=======
 our $VERSION = '0.71_03';
->>>>>>> a59c8a03
 
 use strict;
 use warnings;
