--- conflicted
+++ resolved
@@ -1,14 +1,10 @@
 Revision history for Perl extension Net::OpenSSH.
 
-<<<<<<< HEAD
 0.40  Nov 14, 2009
         - DESTROY was clobbering $@ (bug report by Todd E. Rinaldo)
-=======
-0.40
 	- when password authentication is requested add flags to ssh
           master command to disable other auth. options
 	- document how to integrate Net::OpenSSH with Expect
->>>>>>> 960e816f
 
 0.39  Oct 10, 2009
 	- use SIGTERM instead of SIGHUP to kill lazy SSH master
