Revision history for Perl extension Net::OpenSSH.

<<<<<<< HEAD
0.53_04
        - implement parse_connections_opts
        - solve bug related to expansion of HOST var when an IPv6
          address was given
        - move FACTORY docs to the right place
=======
0.53_05
        - add sample for Net::Telnet integration

0.53_04  Sep 2, 2011
        - add default_ssh_opts feature
>>>>>>> 97f80149
        - getpwuid may fail, check $home is defined before using it
        - add FAQ entry about MaxSessions limit reached
        - move FACTORY docs to the right place

0.53_03  Aug 18, 2011
        - handling of default_std*_file was broken (bug report and
          patch by Nic Sandfield)
        - keep errors from opening default slave streams
        - add Net::OpenSSH::ConnectionCache package
        - add FACTORY hook
        - place '--' in ssh command after host name
        - add support for die_on_error
        - add support for batch_mode feature
        - typo in sample code corrected (reported by Fernando Sierra)
        - using { stdin_data => [] } was generating warnings

0.53_02  Jul 12, 2011
        - add support for custom login handlers
        - remove SIG{__WARN__} localizations

0.53_01  May 15, 2011
        - quoter and glob_quoter fully rewritten from scratch
        - quoter was not handling "\n" correctly (bug report and work
          around by Skeeve)
        - minor doc improvements

0.52  May 9, 2011
        - release as stable
        - skip bad passwd test when IO::Pty is not available

0.51_12  May 2, 2011
        - require version 2 of the SSH protocol (bug report by Jo
          Rhett)
        - remove harmless "my $foo = ... if ..." bug

0.51_11  Apr 24, 2011
        - encoding handling in sftp method was broken (bug report and
          solution by Todd Rinaldo)
        - sftp method was broken (regression)
        - better support for sharing SSH connections with children
        - more tests
        - add sample for usage with Net::Telnet
        - bad sample in documentation corrected

0.51_10  Mar 29, 2011
        - error status was not reset between calls (regression)
        - remove internal line numbers from error messages
        - encoding errors were not propageted in pipe_in and pipe_out
          methods
        - minor debuging cleanup
        - better messages on bad encoding errors

0.51_09  Mar 29, 2011
        - add support for passphrase protected keys
        - add support for passing the private key path as an explicit
          constructor option
        - bug solved on password handling
        - bug solved in _fileno_dup_over
        - remove redundant _check_master_and_clear_error
        - more tests
        - some doc improvements

0.51_08  Mar 28, 2011
        - pipe_in and pipe_out were not correctly setting error status
          on failure
	- support argument_encoding in pipe_in and pipe_out
        - document how to set StrictHostKeyChecking=no
        - replace @error_prefix arguments by a localized stack
	- use _load_module for Encode loading
	- remove no-encoding hack on _master_ctl 

0.51_07  Mar 22, 2011
        - add encoding support
        - undef $SIG{CHLD} inside blocking methods

0.51_06  Mar 16, 2011
        - make hostname argument to constructor optional when
          external_master is set
        - better error handling in constructor
        - s/reuse_master/external_master/. I never were happy with the
          old option name.
        - some minor doc corrections

0.51_05  Mar 15, 2011
        - implement reuse_master feature
        - do not propagate extra arguments from wait_for_master to
          _wait_for_master
        - accept ssh_opts in make_remote_command

0.51_04  Mar 10, 2011
        - solve "Not enough arguments for grep" bug (reported by Tom
          Wittbrodt)
        - some documentation improvements

0.51_03  Mar 9, 2011
        - error message corrected
        - troubleshooting guide improved
        - add pointer to OpenSSH Wikibook
        - add autosudo.pl sample
        - implement stdintout_dpipe_is_parent feature

0.51_02  Feb 10, 2011
        - add support for test method
        - add support for dpipe feature
        - simplify _wait_for_master code
        - remove spurious warnings generated when control command
          failed to run (bug report by jaiieq from Perlmonks)
	- timeout at object level where being ignored by _waitpid
        - document how to run detached remote processes

0.51_01  Feb 1, 2011
        - add support for kill_ssh_on_timeout feature and better
          timeout handling
        - set ssh option ServerAliveInterval
        - system could return -1 on error instead of false
        - add change_password.pl sample
	- some tests were failing when using csh as the remote shell
          (bug report by Scott Davis)

0.50  Nov 21, 2010
        - shell_quote in t/1_run.t was escaping '_' (bug report by
          Andreas J. König)
	- some typos corrected
        - initial implementation of scp_cat

0.49  Aug 7, 2010
	- do not kill master from forked processes (bug report by
          scotchie at PerlMonks)

0.48  Aug 2, 2010
        - bug quoting escaped scalars as globs solved
	- new faq for "can't change directory"
	- support calling shell_quote and shell_quote_args as class
          methods
	- more tests
	- minor doc corrections

0.47  Apr 13, 2010
	- document how to make it work under Solaris
	- some docs reorganization and improvements

0.46_02  Mar 29, 2010
	- add suport for default_stdin_file, default_stdin_discard and
          similar options
        - add stdinout_socket feature and open2socket shortcut method
        - rename some internal methods to more meaningfull names
        - add open_tunnel and capture_tunnel methods
	- add support for tunnel feature and docs
	- document mod_perl/mod_perl2 integration
	- document not-a-real-file-handle errors
	- some minor doc updates
	- run tests with StrictHostKeyChecking=no
        - disable tty allocation for control commands
        - better debugging for _io3

0.46_01  Mar 25, 2010
        - do not depend on STDIN, STDOUT and STDERR being file
          descriptors 0, 1, and 2 respectively as it happens, for
          instance, under mod_perl (bug report by eserte via
          PerlMonks)
        - use POSIX::dup2 to duplicate file descriptors, instead of
          perl open builtin
        - set stdin_discard when running control commands as it may be
          closed or tied
        - better debugging for waitpid and _io3
        - error in example in documentation corrected (reported by
          Slaven Rezic)

0.45  Feb 17, 2010
	- support for taint mode
	- use better IPv6 regexp
	- bug in glob_quoter incorrectly handling empty strings solved
        - document how $SIG{CHLD} can break some methods and add FAQ
        - some typos corrected
	- update copyright notices

0.44  Jan 26, 2010
	- solve bug on rsync methods not correctly handling
          pass-through options carrying an argument (bug report by
          Daiju Kito)
	- support several verbose levels in rsync methods
	- document spurious warnings that appear when tty => 1 is
          given and stdin is not attached to a tty

0.43  Dec 14, 2009
        - call ssh with -tt instead of -t to force remote tty
          allocation even when stdin is not attached to one locally
          (bug report by Todd E. Rinaldo)

0.42  Dec 5, 2009
        - add FAQ section
	- add commercial support offering
	- add pointer to my wishlist :-)

0.41_03 Nov 16, 2009
	- add testing known_hosts to MANIFEST
	- some bits where missing from 0.40
	- allow also keyboard-interactive authentication when password
          is given (bug report by Todd E. Rinaldo)

0.40  Nov 14, 2009
        - DESTROY was clobbering $@ (bug report by Todd E. Rinaldo)
	- when password authentication is requested add flags to ssh
          master command to disable other auth. options
	- document how to integrate Net::OpenSSH with Expect

0.39  Oct 10, 2009
	- use SIGTERM instead of SIGHUP to kill lazy SSH master
	- on 1_run.t remote commands could be aliased bug (report and
          patch by Danijel Tasov)
	- add methods for external master PID handling
	- add 'all' tag to Net::OpenSSH::Constants
	- check SSH client version from Makefile.PL
	- work around L<Foo::Bar> links in POD being rendered as "the
          Foo::Bar manpage" by some POD backends.

0.38  Sep 25, 2009
        - remove alpha-status warning from docs!
	- add debug support to master killing
        - DESTROY was generating warnings when called before the
          master connection had been established successfully
        - add variable expansion feature
	- minor doc corrections

0.37  Sep 15, 2009
        - add support for stdout_file, stderr_file and stdin_file
          options

0.36  Jul 8, 2009
        - open2pty, open3 and open3pty where not handling transparent
          options for open_ex, and other minor bugs
	- pty handling in open_ex was broken
	- expect sample added

0.35  Jun 30, 2009
	- strict_mode was not working (bug report by wardmw@perlmonks)
	- documentation correction (error reported by Kevin
          Mulholland)
	- Document that the SSH client bundled with your operative
          system may not be good enough (report by Arun Rajamari).
	- Add pointer to SSH::Batch in the docs

0.34  Mar 26, 2009
        - pipe_out was broken (bug report by Matthew Merhar)

0.33  Mar 24, 2009
        - password obfuscation was failing on '%' (bug report by
          Sawyer X)

0.32  Mar 18, 2009
        - async mode was not working in constructor (bug report by
          Niels Larsen)

0.31  Mar 3, 2009
        - password authentication was not working on OS/X (bug report
          by Niels Larsen)
        - module loader was generating warnings on development
          versions (bug report by Todd E. Rinaldo)

0.30  Feb 13, 2009
	- make sftp open_ex based and add support for stderr_fh and
          stderr_discard
	- croak on unaceptable sftp options
	- delete SSH_ASKPASS and SSH_AUTH_SOCK from env. when password
          authentication is requested

0.29  Feb 12, 2009
        - sftp method was broken, regression introduced on 0.11 (bug
          report by Todd E. Rinaldo)

0.28  Feb 11, 2009
	- scp methods were broken, regression introduced on 0.24 (bug
          report by Ryan Schumacher)
	- doc chapter about 3rd party module integration

0.27  Feb 5, 2009
	- better tty feature handling in open_ex, now it defaults to
          ssh default behaviour
	- support for \ and \\ quoting escapes added
	- minor doc corrections
	- document ssh_opts (bug report by Graham Knop)

0.26  Feb 3, 2009
        - docs reorganized and simplified
        - new std(in|out|err)_discard options added
  	- new master_std(out|err)_(fh|discard) options added (feature
          request by Michael Courtney)
        - async support in system

0.25  Feb 2, 2009
        - remove obsolete FAQ

0.24  Feb 2, 2009
        WARNING!!! backward incompatible changes in this release:
        ===============================================================
	- system method now returns true on success and undef otherwise
	- errors OSSH_SLAVE_SCP_FAILED and OSSH_SLAVE_RSYNC_FAILED
          replaced by generic OSSH_SLAVE_CMD_FAILED
	- multiplexing_socket_path method renamed to get_ctl_path
        ===============================================================
	- new make_remote_command method
	- troubleshooting guide added
	- ask for help in Perlmonks!
	- check multiplexing socket before any command
	- more robust waitpid used
	- detect old OpenSSH versions of ssh (bug report and patch by
          David Markham)

0.23  Jan 25, 2009
        - don't quote ~ when globing (bug report by Niels Larsen)
        - IPv6 addresses are not required inside brackets (feature
          request by Ryan Kruse)
	- better IPv6 regexp from Regexp::IPv6
        - some doc corrections

0.22  Jan 22, 2009
        - use better regexp for IPv6 addresses

0.21  Jan 22, 2009
        - recognize IPv6 addresses (bug report by Ryan Kruse)

0.20  Jan 22, 2009
	- default_stderr_fh was wrongly handled (bug report by Sawyer
          X).
	- add getters for user, host and port properties (feature
          request by Niels Larsen)
	- doc errors corrected

0.19  Jan 20, 2009
	- shell_quote_glob method added
	- rsync has its own quoting rules (bug report by Niels Larsen)
	- implement copy_attrs feature for rsync methods (bug report
          by Niels Larsen)

0.18  Jan 20, 2009
	- several documentation corrections and improvements
          contributed by Niels Larsen.
	- add support for open_ex stdout_fh, stderr_fh and
          stderr_to_stdout options to rsync methods (bug report by
          Niels Larsen)
	- example of asynchronous usage of scp added

0.17  Jan 19, 2009
        - localize $SIG{__DIE__}, $SIG{__WARN__} and $@ for evals (bug
          report by Niels Larsen)
        - quote empty arguments correctly
	- add support for new constructor options
          default_std(in|out|err)_fh
	- some doc improvements

0.16  Jan 11, 2009
        - add support for bwlimit, copy_attrs, stderr_fh, stdout_fh
          and stderr_to_stdout to scp methods
	- correct bug in option checking for spawn and open2

0.15  Jan 9, 2009
        - do not escape dots when quoting args
	- some shell quoting tests added
	- better glob quoting
	- informative rsync error messages
	- doc improvements and typos

0.14  Jan 9, 2009
        - add experimental support for rsync file transfers
	- rework scp implementation in order to share as much as
          possible with rsync methods

0.13  Jan 8, 2009
        - when globing in scp_get, quote spaces only
        - add quote_spaces_only feature to _quote_args method
        - some scp_put and scp_get problems solved (bug report and
          patch by Maxim Yemelyanov).
	- _quote_args was returning wrong result in scalar context
          (bug report and solution also by Maxim Yemelyanov).
	- set umask when creating ctl_dir (bug report by Maxim
          Yemelyanov).

0.12  Jan 7, 2009
        - support timeout option on capture methods (bug report by Pete
          Emerson).
        - remove broken perl 5.6.x workarounds

0.11  Dec 24, 2008
        - new shell_quote method
	- add scp_get and scp_put methods
        - add spawn method
        - add support for ssh_opts in several methods
        - _make_call_ex renamed to _make_call
        - _make_call removed
        - fix doc errors

0.10  Dec 17, 2008
	- require OpenSSH > 4.7 for alternative testing aproach
	- use correct ps args when testing on Solaris
	- new mux_socket_path method
	- more tests
	
0.09  Dec 10, 2008
	- fallback testing method when ssh'ing to localhost is not enabled
	- add support for master_opts constructor argument
	
0.08  Dec 10, 2008
	- require 5.8.x and remove compatibility hacks for older versions
	- solve bug in open_ex when pty is requested
	- perform sanity checks on child file handles on open_ex
	
0.07  Dec 9, 2008
        - remove >>& incompatibility for perl 5.6.x
	- in tests, sort "ls" output, as it seems that it can change
          between two consecutive runs in some OSs

0.06  Dec 3, 2008
        - open_ex API redesigned
        - better bad options handling
        - support for async connections
        - shell metacharacter quoting
        - improved debugging
        - improved documentation

0.01  Fri Nov 14 01:02:40 2008
	- original version; created by h2xs 1.23 with options
		-AXn Net::OpenSSH
<|MERGE_RESOLUTION|>--- conflicted
+++ resolved
@@ -1,18 +1,14 @@
 Revision history for Perl extension Net::OpenSSH.
 
-<<<<<<< HEAD
-0.53_04
+0.53_05
         - implement parse_connections_opts
         - solve bug related to expansion of HOST var when an IPv6
           address was given
         - move FACTORY docs to the right place
-=======
-0.53_05
         - add sample for Net::Telnet integration
 
 0.53_04  Sep 2, 2011
         - add default_ssh_opts feature
->>>>>>> 97f80149
         - getpwuid may fail, check $home is defined before using it
         - add FAQ entry about MaxSessions limit reached
         - move FACTORY docs to the right place
@@ -434,4 +430,4 @@
 
 0.01  Fri Nov 14 01:02:40 2008
 	- original version; created by h2xs 1.23 with options
-		-AXn Net::OpenSSH
+		-AXn Net::OpenSSH