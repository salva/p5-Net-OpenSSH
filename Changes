--- conflicted
+++ resolved
@@ -1,12 +1,9 @@
 Revision history for Perl extension Net::OpenSSH.
 
 0.51_05
-<<<<<<< HEAD
         - implement reuse_master feature
         - do not propagate extra arguments from wait_from_parent to _wait_from_parent
-=======
         - accept ssh_opts in make_remote_command
->>>>>>> 5964bcc9
 
 0.51_04  Mar 10, 2011
         - solve "Not enough arguments for grep" bug (reported by Tom
